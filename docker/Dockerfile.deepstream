--- conflicted
+++ resolved
@@ -248,11 +248,7 @@
 CMD ["clean", "html"]
 
 
-<<<<<<< HEAD
-# Savant test image only for x86
-=======
 # Savant test image, x86 only
->>>>>>> 978c44bf
 FROM base AS tests
 COPY requirements/dev.txt requirements/dev.txt
 COPY tests /opt/savant/tests
